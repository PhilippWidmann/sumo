--- conflicted
+++ resolved
@@ -105,21 +105,11 @@
 
 	JPS_VelocityModelAgentParameters agent_parameters{};
 	agent_parameters.journeyId = journeyId;
-<<<<<<< HEAD
-	agent_parameters.orientationX = 1.0;
-	agent_parameters.orientationY = 0.0;
-	agent_parameters.positionX = departurePosition.x();
-	agent_parameters.positionY = departurePosition.y();
-    agent_parameters.profileId = myJPSParameterProfileId;
-
-    JPS_AgentId agentId = JPS_Simulation_AddAgent(myJPSSimulation, agent_parameters, nullptr);
-=======
 	agent_parameters.orientation = {1.0, 0.0};
 	agent_parameters.position = {departurePosition.x(), departurePosition.y()};
     agent_parameters.profileId = myParameterProfileId;
 
     JPS_AgentId agentId = JPS_Simulation_AddVelocityModelAgent(mySimulation, agent_parameters, nullptr);
->>>>>>> 21ab0c03
     PState* state = new PState(static_cast<MSPerson*>(person), stage, journey, arrivalPosition, agentId);
 	myPedestrianStates.push_back(state);
     myNumActivePedestrians++;
@@ -149,8 +139,6 @@
             WRITE_ERROR(oss.str());
         }
 
-<<<<<<< HEAD
-=======
 #ifdef DEBUG
         if (myNumActivePedestrians == 1) {
             for (PState* state : myPedestrianStates)
@@ -161,21 +149,13 @@
             }
         }
 #endif
->>>>>>> 21ab0c03
         // Update the state of all pedestrians.
         for (PState* state : myPedestrianStates)
         {
             // Updates the agent position.
-<<<<<<< HEAD
-            JPS_Agent agent = JPS_Simulation_ReadAgent(myJPSSimulation, state->getAgentId(), nullptr);
-            double newPositionX = JPS_Agent_PositionX(agent);
-            double newPositionY = JPS_Agent_PositionY(agent);
-            state->setPosition(newPositionX, newPositionY);
-=======
             JPS_VelocityModelAgentParameters agent{}; 
             JPS_Simulation_ReadVelocityModelAgent(mySimulation, state->getAgentId(), &agent, nullptr);
             state->setPosition(agent.position.x, agent.position.y);
->>>>>>> 21ab0c03
 
             // Updates the agent direction.
             state->setAngle(atan2(agent.orientation.x, agent.orientation.y));
