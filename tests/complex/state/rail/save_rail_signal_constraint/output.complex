--- conflicted
+++ resolved
@@ -1,5 +1,5 @@
 Loading net-file from 'net.net.xml' ... done (0ms).
-<<<<<<< HEAD
+
 Loading additional-files from 'input_additional.add.xml' ... done (5ms).
 Loading additional-files from 'input_additional2.add.xml' ... done (5ms).
 Loading done.
@@ -15,23 +15,7 @@
 Loading done.
 Simulation version v1_20_0+0703-550959f676a started with time: 60.00.
 Simulation ended at time: 269.00
-=======
-Loading additional-files from 'input_additional.add.xml' ... done (11ms).
-Loading additional-files from 'input_additional2.add.xml' ... done (10ms).
-Loading done.
-Simulation version v1_21_0+0063-40d747df57b started with time: 0.00.
-Simulation ended at time: 269.00.
-Reason: All vehicles have left the simulation.
-DijkstraRouter answered 8 queries and explored 1.88 edges on average.
-DijkstraRouter spent 0.00s answering queries (0.00ms on average).
-Loading net-file from 'net.net.xml' ... done (0ms).
-Loading additional-files from 'input_additional.add.xml' ... done (16ms).
-Loading additional-files from 'input_additional2.add.xml' ... done (11ms).
-Loading state from 'state.xml' ... done (13ms).
-Loading done.
-Simulation version v1_21_0+0063-40d747df57b started with time: 60.00.
-Simulation ended at time: 269.00.
->>>>>>> 699e3c28
+
 Reason: All vehicles have left the simulation.
 DijkstraRouter answered 2 queries and explored 2.00 edges on average.
 DijkstraRouter spent 0.00s answering queries (0.00ms on average).